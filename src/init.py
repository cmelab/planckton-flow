#!/usr/bin/env python
"""Initialize the project's data space.

Iterates over all defined state points and initializes
the associated job workspace directories."""
from collections import OrderedDict
from itertools import product

import signac


project_name = "my_project"

# Parameters used for generating the morphology
parameters = OrderedDict({
    # input can be the path to a molecule file or a SMILES string
    # or a key to the COMPOUND dictionary in PlanckTon (shown below)
    # The compounds ending with "-gaff" are designed to be used with the
    # "gaff-custom" forcefield; if using a smiles string, use just "gaff".
    # Mixtures can be specified like so
    # "input" = [["PCBM-gaff", "P3HT-16-gaff"]]
    # note the additional brackets
    "input": [
        #["CZTPTZ8FITIC-gaff"],
        #["CZTPTZITIC-gaff"],
        ["PCBM-gaff"],
        #["P3HT-16-gaff"],
        #["ITIC-gaff"],
        #["ITIC-Th-gaff"],
        #["IEICO-gaff"],
        #["IDT-2BR-gaff"],
        #["EH-IDTBR-gaff"],
        #["TruxTP6FITIC-gaff"],
        #["TruxTPITIC-gaff"],
        ],

    # If a mixture is used, the number of each compound in the mixture
    # needs to be specified:
    # "n_compounds" = [(100,100), (1000,500)]
    "n_compounds": [100],

    # Density must be specified as a pair containing (value, unit)
<<<<<<< HEAD
    "density": [(0.6, "g/cm**3"),(0.7, "g/cm**3"),(0.8, "g/cm**3"),(0.9, "g/cm**3"),(1.0, "g/cm**3"),(1.1, "g/cm**3"),(1.2, "g/cm**3")],
=======
    "density": [(0.9, "g/cm**3")],
>>>>>>> a9d27550
    # Energy scaling "solvent" parameter
    "e_factor": [1.0],

    # Force fields are specified as keys to the FORCEFIELD dictionary in
    # planckton/forcefields/__init__.py
    "forcefield": [
        "gaff-custom",
        #"gaff",
        ],

    # Reduced temperatures specified in simulation units
    "kT_reduced": [0.5, 0.6, 0.7, 0.8, 0.9, 1.0, 1.1, 1.2, 1.3, 1.4, 1.5, 1.6, 1.7, 1.8, 1.9, 2.0, 2.1, 2.2, 2.3, 2.4, 2.5],

    # Simulation parameters
    # Thermostat coupling
    "tau": [0.03],
    # Number of steps to shrink the box
    "shrink_steps": [1e3],
    # Number of steps to run final simulation
    "n_steps": [1e7],
    # Timestep size
    "dt": [0.0001],
    # Whether to remove hydrogen atoms
    "remove_hydrogens": [False],  # True or False
    "mode": ["gpu"]  # "cpu" or "gpu"
})


def get_parameters(parameters):
    return list(parameters.keys()), list(product(*parameters.values()))


def main(parameters):
    project = signac.init_project(project_name)
    param_names, param_combinations = get_parameters(parameters)
    # Create the generate jobs
    for params in param_combinations:
        parent_statepoint = dict(zip(param_names, params))
        parent_job = project.open_job(parent_statepoint)
        parent_job.init()
        parent_job.doc.setdefault("steps", parent_statepoint["n_steps"])
    project.write_statepoints()
    print(f"Initialized. ({len(param_combinations)} total jobs)")


if __name__ == "__main__":
    main(parameters)<|MERGE_RESOLUTION|>--- conflicted
+++ resolved
@@ -40,11 +40,8 @@
     "n_compounds": [100],
 
     # Density must be specified as a pair containing (value, unit)
-<<<<<<< HEAD
-    "density": [(0.6, "g/cm**3"),(0.7, "g/cm**3"),(0.8, "g/cm**3"),(0.9, "g/cm**3"),(1.0, "g/cm**3"),(1.1, "g/cm**3"),(1.2, "g/cm**3")],
-=======
-    "density": [(0.9, "g/cm**3")],
->>>>>>> a9d27550
+   "density": [(0.9, "g/cm**3")],
+
     # Energy scaling "solvent" parameter
     "e_factor": [1.0],
 
@@ -56,11 +53,12 @@
         ],
 
     # Reduced temperatures specified in simulation units
-    "kT_reduced": [0.5, 0.6, 0.7, 0.8, 0.9, 1.0, 1.1, 1.2, 1.3, 1.4, 1.5, 1.6, 1.7, 1.8, 1.9, 2.0, 2.1, 2.2, 2.3, 2.4, 2.5],
+    "kT_reduced": [1.0],
 
     # Simulation parameters
     # Thermostat coupling
     "tau": [0.03],
+
     # Number of steps to shrink the box
     "shrink_steps": [1e3],
     # Number of steps to run final simulation
