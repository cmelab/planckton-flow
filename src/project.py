"""Define the project's workflow logic and operation functions.

Execute this script directly from the command line, to view your project's
status, execute operations and submit them to a cluster. See also:

    $ python src/project.py --help
"""
import flow
from flow import FlowProject, directives
from flow.environment import DefaultSlurmEnvironment
from flow.environments.xsede import Bridges2Environment, CometEnvironment
from os import path

class MyProject(FlowProject):
    pass


class Bridges2Custom(Bridges2Environment):
    template = "bridges2custom.sh"

    @classmethod
    def add_args(cls, parser):
        super(Bridges2Environment, cls).add_args(parser)
        parser.add_argument(
            "--partition",
            default="GPU-shared",
            help="Specify the partition to submit to.",
        )


class CometCustom(CometEnvironment):
    @classmethod
    def add_args(cls, parser):
        super(CometEnvironment, cls).add_args(parser)
        parser.add_argument(
            "--partition",
            default="gpu-shared",
            help="Specify the partition to submit to.",
        )


class Fry(DefaultSlurmEnvironment):
    hostname_pattern = "fry.boisestate.edu"
    template = "fry.sh"

    @classmethod
    def add_args(cls, parser):
        parser.add_argument(
            "--partition",
            default="batch",
            help="Specify the partition to submit to."
        )
        parser.add_argument(
            "--nodelist",
            help="Specify the node to submit to."
        )


class Kestrel(DefaultSlurmEnvironment):
    hostname_pattern = "kestrel"
    template = "kestrel.sh"

    @classmethod
    def add_args(cls, parser):
        parser.add_argument(
            "--partition",
            default="batch",
            help="Specify the partition to submit to."
        )


# Definition of project-related labels (classification)
def current_step(job):
    import gsd.hoomd

    if job.isfile("trajectory.gsd"):
        with gsd.hoomd.open(job.fn("trajectory.gsd")) as traj:
            return traj[-1].configuration.step
    return -1


@MyProject.label
def sampled(job):
    return current_step(job) >= job.doc.steps


def get_paths(key, job):
    from planckton.compounds import COMPOUND
    try:
        return COMPOUND[key]
    except KeyError:
        # job.ws will be the path to the job e.g.,
        # path/to/planckton-flow/workspace/jobid
        # this is the planckton root dir e.g.,
        # path/to/planckton-flow
        file_path = path.abspath(path.join(job.ws, "..", "..", key))
        if path.isfile(key):
            print(f"Using {key} for structure")
            return key
        elif path.isfile(file_path):
            print(f"Using {file_path} for structure")
            return file_path
        raise FileNotFoundError(
            "Please provide either a path to a file (the absolute path or the "
            "relative path in the planckton-flow root directory) or a key to "
            f"the COMPOUND dictionary: {COMPOUND.keys()}\n"
            f"You provided: {key}"
        )

def on_container(func):
        return flow.directives(
                executable='singularity exec --nv $PLANCKTON_SIMG python'
                )(func)



@MyProject.label
def rdfed(job):
    return job.isfile("rdf.txt")


def on_pflow(func):
<<<<<<< HEAD
    import socket
    hostname = socket.gethostname()
    if hostname.endswith(".bridges2.psc.edu"):
        return flow.directives(
            executable='$HOME/.conda/envs/planckton-flow/bin/python')(func)
    else:
        return flow.directives(
            executable='$HOME/miniconda3/envs/planckton-flow/bin/python')(func)

=======
    import sys                                            
                                                          
    pypath = sys.executable                                                                     
    return flow.directives(executable=f'{pypath}')(func)  
    
>>>>>>> 658d5fad

@on_container
@directives(ngpu=1)
@MyProject.operation
@MyProject.post(sampled)
def sample(job):
    import glob
    import warnings

    import unyt as u

    from planckton.sim import Simulation
    from planckton.init import Compound, Pack
    from planckton.utils import units
    from planckton.forcefields import FORCEFIELD


    with job:
        inputs = [get_paths(i,job) for i in job.sp.input]
        with warnings.catch_warnings():
            warnings.simplefilter("ignore")
            compound = [Compound(i) for i in inputs]
            packer = Pack(
                compound,
                ff=FORCEFIELD[job.sp.forcefield],
                n_compounds=job.sp.n_compounds,
                density=units.tuple_to_quantity(job.sp.density),
                remove_hydrogen_atoms=job.sp.remove_hydrogens,
            )

            system = packer.pack()
        print(f"Target length should be {packer.L:0.3f}")

        if job.isfile("restart.gsd"):
            restart = job.fn("restart.gsd")
            target_length = None
        else:
            restart = None
            target_length = packer.L

        my_sim = Simulation(
                system,
                kT=job.sp.kT_reduced,
                gsd_write=max([int(job.sp.n_steps / 100), 1]),
                log_write=max([int(job.sp.n_steps / 10000), 1]),
                e_factor=job.sp.e_factor,
                n_steps=job.sp.n_steps,
                shrink_steps=job.sp.shrink_steps,
                tau=job.sp.tau,
                dt=job.sp.dt,
                mode=job.sp.mode,
                target_length=target_length,
                restart=restart
        )


        my_sim.run()

        ref_distance = my_sim.ref_values.distance * u.Angstrom
        ref_energy = my_sim.ref_values.energy * u.kcal / u.mol
        ref_mass = my_sim.ref_values.mass * u.amu

        job.doc["T_SI"] =   units.quantity_to_tuple(
                units.kelvin_from_reduced(job.sp.kT_reduced, ref_energy)
                )
        job.doc["real_timestep"] = units.quantity_to_tuple(
                units.convert_to_real_time(
                    job.sp.dt,
                    ref_mass,
                    ref_distance,
                    ref_energy).to("femtosecond")
                )
        job.doc["ref_mass"] = units.quantity_to_tuple(ref_mass)
        job.doc["ref_distance"] = units.quantity_to_tuple(ref_distance)
        job.doc["ref_energy"] = units.quantity_to_tuple(ref_energy)

        outfiles = glob.glob(f"{job.ws}/job*.o")
        if outfiles:
            tps,time = get_tps_time(outfiles)
            job.doc["average_TPS"] = tps
            job.doc["total_time"] = time


def get_tps_time(outfiles):
    import numpy as np

    times = []
    for ofile in outfiles:
        with open(ofile) as f:
            lines = f.readlines()
            # first value is TPS for shrink, second value is for sim
            tpsline = [l for l in lines if "Average TPS" in l][-1]
            tps = tpsline.strip("Average TPS:").strip()

            t_lines = [l for l in lines if "Time" in l]
            h,m,s = t_lines[-1].split(" ")[1].split(":")
            times.append(int(h)*3600 + int(m)*60 + int(s))
    # total time in seconds
    total_time = np.sum(times)
    hh = total_time // 3600
    mm = (total_time - hh*3600) // 60
    ss = total_time % 60
    return tps, f"{hh:02d}:{mm:02d}:{ss:02d}"


@directives(ngpu=1)
@on_pflow
@MyProject.operation
@MyProject.post(rdfed)
@MyProject.pre(sampled)
def post_proc(job):
    import cmeutils
    from cmeutils.structure import gsd_rdf
    from cmeutils.structure import get_quaternions
    import numpy as np
    import os
    import matplotlib
    import matplotlib.pyplot as plt
    import gsd
    import gsd.hoomd
    import freud

    gsdfile= job.fn('trajectory.gsd')
    rdf,norm = gsd_rdf(gsdfile,A_name='c', B_name='c', r_min=0.01, r_max=6)
    x = rdf.bin_centers
    y = rdf.rdf*norm
    save_path= os.path.join(job.ws,"rdf.txt")
    np.savetxt(save_path, np.transpose([x,y]), delimiter=',', header= "bin_centers, rdf")
    plt.xlabel("r (A.U.)", fontsize=14)
    plt.ylabel("g(r)", fontsize=14)
    plt.plot(x, y)
    save_plot= os.path.join(job.ws,"rdf.png")
    plt.savefig(save_plot) 
    with gsd.hoomd.open(gsdfile) as f:
        snap = f[-1]
        points = snap.particles.position
        box = freud.Box.from_box(snap.configuration.box)
        dp = freud.diffraction.DiffractionPattern(grid_size=1024, output_size=1024)
        q_list= []
        os.mkdir(os.path.join(job.ws,"diffraction_plots"))
    for q in cmeutils.structure.get_quaternions():
        plt.savefig(os.path.join(job.ws,"diffraction_plots/%s.png" % (q)))
        q_list.append(q)
        fig, ax = plt.subplots(figsize=(5, 5), dpi=150)
        qx,qy,qz,qw = q
        dp.compute((box, points), view_orientation=q)
        dp.plot(ax=ax)
        ax.set_title(f"Diffraction Pattern\nq=[{qx:.2f} {qy:.2f} {qz:.2f} {qw:.2f}]")
    dp_path=os.path.join(job.ws,"dp.npy")
    np.save(dp_path, q_list)


if __name__ == "__main__":
    MyProject().main()<|MERGE_RESOLUTION|>--- conflicted
+++ resolved
@@ -120,23 +120,11 @@
 
 
 def on_pflow(func):
-<<<<<<< HEAD
-    import socket
-    hostname = socket.gethostname()
-    if hostname.endswith(".bridges2.psc.edu"):
-        return flow.directives(
-            executable='$HOME/.conda/envs/planckton-flow/bin/python')(func)
-    else:
-        return flow.directives(
-            executable='$HOME/miniconda3/envs/planckton-flow/bin/python')(func)
-
-=======
-    import sys                                            
+   import sys                                            
                                                           
     pypath = sys.executable                                                                     
     return flow.directives(executable=f'{pypath}')(func)  
     
->>>>>>> 658d5fad
 
 @on_container
 @directives(ngpu=1)
