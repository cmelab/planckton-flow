--- conflicted
+++ resolved
@@ -190,11 +190,6 @@
     import os
     import matplotlib
     import matplotlib.pyplot as plt
-<<<<<<< HEAD
-    import gsd
-    import gsd.hoomd
-    import freud
-=======
     import freud
     import gsd
     import hoomd
@@ -202,7 +197,6 @@
     import gsd.hoomd
     import signac
     hoomd.context.initialize("")
->>>>>>> 22ef3440
 
     gsdfile= job.fn('trajectory.gsd')
     rdf,norm = gsd_rdf(gsdfile,A_name='c', B_name='c', r_min=0.01, r_max=6)
@@ -214,26 +208,6 @@
     plt.ylabel("g(r)", fontsize=14)
     plt.plot(x, y)
     save_plot= os.path.join(job.ws,"rdf.png")
-<<<<<<< HEAD
-    plt.savefig(save_plot) 
-    with gsd.hoomd.open(gsdfile) as f:
-        snap = f[-1]
-        points = snap.particles.position
-        box = freud.Box.from_box(snap.configuration.box)
-        dp = freud.diffraction.DiffractionPattern(grid_size=1024, output_size=1024)
-        q_list= []
-        os.mkdir(os.path.join(job.ws,"diffraction_plots"))
-    for q in cmeutils.structure.get_quaternions():
-        plt.savefig(os.path.join(job.ws,"diffraction_plots/%s.png" % (q)))
-        q_list.append(q)
-        fig, ax = plt.subplots(figsize=(5, 5), dpi=150)
-        qx,qy,qz,qw = q
-        dp.compute((box, points), view_orientation=q)
-        dp.plot(ax=ax)
-        ax.set_title(f"Diffraction Pattern\nq=[{qx:.2f} {qy:.2f} {qz:.2f} {qw:.2f}]")
-    dp_path=os.path.join(job.ws,"dp.npy")
-    np.save(dp_path, q_list)
-=======
     plt.savefig(save_plot)
 
     f = gsd.pygsd.GSDFile(open(gsdfile, "rb"))
@@ -248,7 +222,5 @@
     dp.compute((box, points), view_orientation=np.array([1,0,0,0]))
     dp.plot()
     plt.savefig(os.path.join(job.ws,"dp.png"))
-
->>>>>>> 22ef3440
 if __name__ == "__main__":
     MyProject().main()