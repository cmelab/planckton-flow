--- conflicted
+++ resolved
@@ -22,11 +22,7 @@
 The following example shows the container pulled to a directory called `~/images`:
 ```
 singularity pull docker://cmelab/planckton_cpu:0.1.5
-<<<<<<< HEAD
-export PLANCKTON_SIMG="/home/erjank_project/singularity_images/planckton_cpu_0.1.5.sif"
-=======
 export PLANCKTON_SIMG="~/images/planckton_cpu_0.1.5.sif"
->>>>>>> f276630a
 ```
 
 The basic workflow is something like this:
@@ -54,13 +50,6 @@
 * Kestrel
 
 When working on a cluster, we will be using singularity.
-<<<<<<< HEAD
-We assume the image is located in `~/planckton/`.
-
-So, `cd ~/planckton` then `singularity pull docker://cmelab/planckton_cpu:0.1.5`
-
-=======
->>>>>>> f276630a
 Then the workflow is the same as local, except now the jobs will be submitted to the scheduler 
 
 1. Edit the init file to define state point space
